--- conflicted
+++ resolved
@@ -651,7 +651,6 @@
             assert.deepEqual(generatedRegExp.source, "789$");
         });
 
-<<<<<<< HEAD
         test("test regular expressions - pattern and flags", () => {
             let text = `db.test1.beep.find({ sku: { $regex: /789$/i } })`;
             let command = getCommandFromTextAtLocation(text, new Position(0, 0));
@@ -702,7 +701,6 @@
         assert.deepEqual(command.argumentObjects, [{ name: {} }]);
         assert.deepEqual(command.errors[0].message, errorMessage);
     });
-=======
     //Examples inspired from https://docs.mongodb.com/manual/reference/operator/query/regex/
     test("test regular expressions - only pattern, no flags", () => {
         let text = `db.test1.beep.find({ sku: { $regex: /789$/ } })`;
@@ -798,7 +796,6 @@
     });
 
     //TODO: Tests to simulate cases where the user hasn't completed typing
->>>>>>> 4117863e
 
     test("test user issues: https://github.com/Microsoft/vscode-cosmosdb/issues/688", () => {
         for (let q = 0; q <= 2; q++) {
@@ -865,10 +862,6 @@
         let command = getCommandFromTextAtLocation(text, new Position(0, 0));
         assert.deepEqual(command.collection, "c1");
         assert.deepEqual(command.argumentObjects, [{}, {}]);
-<<<<<<< HEAD
-        assert.deepEqual(command.errors[0].message, "mismatched input 'f' expecting {'{', '[', StringLiteral, 'null', BooleanLiteral, NumericLiteral, ObjectIDLiteral}")
-=======
-        assert.deepEqual(command.errors[0].message, "mismatched input 'f' expecting {'{', '[', RegexLiteral, StringLiteral, 'null', BooleanLiteral, NumericLiteral}")
->>>>>>> 4117863e
+        assert.deepEqual(command.errors[0].message, "mismatched input 'f' expecting {'{', '[', RegexLiteral, StringLiteral, 'null', BooleanLiteral, NumericLiteral, ObjectIdLiteral}")
     });
 });
